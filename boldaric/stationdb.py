--- conflicted
+++ resolved
@@ -8,17 +8,10 @@
 # This provides a RESTful API for creating stations, getting next
 # tracks for a stations, rating songs, seeding songs, and so on.
 
-<<<<<<< HEAD
-import sqlite3
-import pickle
-from typing import Optional
-from datetime import datetime
-import numpy as np
-=======
 from typing import Optional, List, Tuple, Dict, Any
 from datetime import datetime, timedelta
+import numpy as np
 import os
->>>>>>> 3fcd6405
 
 from importlib import resources
 
@@ -61,30 +54,6 @@
                 pass
 
         # Run migrations
-<<<<<<< HEAD
-        with resources.path("boldaric", "alembic.ini") as ini_path:
-            alembic_cfg = Config(str(ini_path))
-
-            # Override script_location to be absolute
-            alembic_dir = os.path.join(os.path.dirname(ini_path), "alembic")
-            alembic_cfg.set_main_option("script_location", alembic_dir)
-
-            alembic_cfg.set_main_option("sqlalchemy.url", f"sqlite:///{self.db_path}")
-            command.upgrade(alembic_cfg, "head")
-
-    def _connect(self) -> sqlite3.Connection:
-        """Create a new database connection."""
-        connection = sqlite3.connect(
-            self.db_path,
-            check_same_thread=False,
-            timeout=10.0,
-            detect_types=sqlite3.PARSE_DECLTYPES | sqlite3.PARSE_COLNAMES,
-        )
-        connection.row_factory = sqlite3.Row
-        connection.execute("PRAGMA journal_mode=WAL;")
-
-        return connection
-=======
         alembic_ini_path = resources.files("boldaric").joinpath("alembic.ini")
         alembic_cfg = Config(str(alembic_ini_path))
 
@@ -96,7 +65,6 @@
         )  # Fix for Alembic warning
         alembic_cfg.set_main_option("sqlalchemy.url", f"sqlite:///{self.db_path}")
         command.upgrade(alembic_cfg, "head")
->>>>>>> 3fcd6405
 
     # ----------------------
     # User Management
